--- conflicted
+++ resolved
@@ -12,24 +12,14 @@
 
 ## Project Module Structure Overview
 
-<<<<<<< HEAD
 | Module                 | Description                                                                |
 |------------------------|----------------------------------------------------------------------------|
-| `dolphin-integrations` | A library that wraps Dolphin callbacks (logging, etc).                     |
+| `dolphin`              | A library that wraps Dolphin callbacks (logging, etc).                     |
 | `exi`                  | EXI device that receives forwarded calls from the EXI (C++) device.        |
 | `ffi`                  | The core library. Exposes C FFI functions for Dolphin to call.             |
 | `game-reporter`        | Implements match and event reporting.                                      |
 | `jukebox`              | Melee music player library. See the [Slippi Jukebox README](jukebox/README.md) for more info. |
 | `user`                 | User authentication and management.                                        |
-=======
-| Module          | Description                                                                |
-|-----------------|----------------------------------------------------------------------------|
-| `dolphin`       | A library that wraps Dolphin callbacks (logging, etc).                     |
-| `exi`           | EXI device that receives forwarded calls from the EXI (C++) device.        |
-| `ffi`           | The core library. Exposes C FFI functions for Dolphin to call.             |
-| `game-reporter` | Implements match and event reporting.                                      |
-| `jukebox`       | Melee music player library. See the [Slippi Jukebox README](jukebox/README.md) for more info. |
->>>>>>> af04c6c1
 
 Some important aspects of the project structure to understand:
 
