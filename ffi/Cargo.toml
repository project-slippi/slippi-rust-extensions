[package]
name = "slippi-rust-extensions"
description = "An internal library that exposes entry points via the C FFI."
version = "0.1.0"
authors = [
    "Slippi Team",
    "Ryan McGrath <ryan@rymc.io>"
]
repository = ""
edition = "2021"
publish = false

[lib]
crate-type = ["cdylib"]

[build-dependencies]
cbindgen = "0.24.3"

[features]
default = ["ishiiruka"]
ishiiruka = [
    "dolphin-integrations/ishiiruka",
    "slippi-game-reporter/ishiiruka",
    "slippi-exi-device/ishiiruka",
    "slippi-user/ishiiruka"
]
mainline = []
playback = []

[dependencies]
dolphin-integrations = { path = "../dolphin" }
slippi-game-reporter = { path = "../game-reporter" }
slippi-exi-device = { path = "../exi" }
<<<<<<< HEAD
slippi-user = { path = "../user" }
=======
slippi-jukebox = { path = "../jukebox" }
>>>>>>> af04c6c1
tracing = { workspace = true }<|MERGE_RESOLUTION|>--- conflicted
+++ resolved
@@ -31,9 +31,6 @@
 dolphin-integrations = { path = "../dolphin" }
 slippi-game-reporter = { path = "../game-reporter" }
 slippi-exi-device = { path = "../exi" }
-<<<<<<< HEAD
+slippi-jukebox = { path = "../jukebox" }
 slippi-user = { path = "../user" }
-=======
-slippi-jukebox = { path = "../jukebox" }
->>>>>>> af04c6c1
 tracing = { workspace = true }