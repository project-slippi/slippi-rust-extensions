--- conflicted
+++ resolved
@@ -20,14 +20,9 @@
 /// An EXI Device subclass specific to managing and interacting with the game itself.
 #[derive(Debug)]
 pub struct SlippiEXIDevice {
-<<<<<<< HEAD
     config: Config,
     pub game_reporter: GameReporter,
     pub user_manager: UserManager,
-    jukebox: Option<Jukebox>,
-=======
-    iso_path: String,
-    pub game_reporter: SlippiGameReporter,
     pub jukebox: Option<Jukebox>,
 }
 
@@ -37,7 +32,6 @@
         initial_dolphin_music_volume: u8,
     },
     Stop,
->>>>>>> af04c6c1
 }
 
 impl SlippiEXIDevice {
@@ -90,22 +84,9 @@
             return;
         }
 
-<<<<<<< HEAD
-        match Jukebox::new(self.config.paths.iso.clone(), get_dolphin_volume_fn) {
-            Ok(jukebox) => {
-                self.jukebox = Some(jukebox);
-            },
-
-            Err(e) => tracing::error!(
-                target: Log::EXI,
-                error = ?e,
-                "Failed to start Jukebox"
-            ),
-=======
         if self.jukebox.is_some() {
             tracing::warn!(target: Log::EXI, "Jukebox is already active");
             return;
->>>>>>> af04c6c1
         }
 
         if let JukeboxConfiguration::Start {
@@ -114,7 +95,7 @@
         } = config
         {
             match Jukebox::new(
-                self.iso_path.clone(),
+                self.config.paths.iso.clone(),
                 initial_dolphin_system_volume,
                 initial_dolphin_music_volume,
             ) {
